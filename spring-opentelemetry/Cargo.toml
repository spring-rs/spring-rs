[package]
name = "spring-opentelemetry"
<<<<<<< HEAD
description = "Integrate OpenTelemetry with spring-rs"
=======
description = "Integration of spring-rs framework and open-telemetry"
>>>>>>> f755d50f
version = "0.2.0"
edition.workspace = true
license.workspace = true
authors.workspace = true
repository.workspace = true

[features]
jaeger = ["opentelemetry-jaeger-propagator"]
zipkin = ["opentelemetry-zipkin"]
more-resource = ["opentelemetry-resource-detectors"]

[dependencies]
spring = { path = "../spring", version = "0.2" }
serde = { workspace = true }
anyhow = { workspace = true }
tracing = { workspace = true, features = ["log"] }
schemars = { workspace = true }
opentelemetry = { workspace = true }
opentelemetry_sdk = { workspace = true, features = ["rt-tokio"] }
opentelemetry-otlp = { workspace = true, features = ["serialize"] }
opentelemetry-http = { workspace = true }
opentelemetry-appender-tracing = { workspace = true }
opentelemetry-semantic-conventions = { workspace = true, features = [
    "semconv_experimental",
] }
#opentelemetry-prometheus = { workspace = true }
opentelemetry-jaeger-propagator = { workspace = true, optional = true }
opentelemetry-zipkin = { workspace = true, optional = true }
opentelemetry-resource-detectors = { workspace = true, optional = true }
tonic = { workspace = true }
http = { workspace = true }
tracing-opentelemetry = { workspace = true }
tracing-subscriber = { workspace = true }
tower = { workspace = true }
axum = { workspace = true }
futures-util = { workspace = true }
pin-project = { workspace = true }

[dev-dependencies]
spring-web = { path = "../spring-web" }<|MERGE_RESOLUTION|>--- conflicted
+++ resolved
@@ -1,10 +1,6 @@
 [package]
 name = "spring-opentelemetry"
-<<<<<<< HEAD
-description = "Integrate OpenTelemetry with spring-rs"
-=======
 description = "Integration of spring-rs framework and open-telemetry"
->>>>>>> f755d50f
 version = "0.2.0"
 edition.workspace = true
 license.workspace = true
