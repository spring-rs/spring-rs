[![crates.io](https://img.shields.io/crates/v/spring-web.svg)](https://crates.io/crates/spring-web)
[![Documentation](https://docs.rs/spring-web/badge.svg)](https://docs.rs/spring-web)

[Axum](https://github.com/tokio-rs/axum)是rust社区最优秀的Web框架之一，它是由tokio官方维护的一个基于[hyper](https://github.com/hyperium/hyper)的子项目。Axum提供了web路由，声明式的HTTP请求解析，HTTP响应的序列化等功能，而且能够与[tower](https://github.com/tower-rs)生态中的中间件结合。

## 依赖

```toml
spring-web = { version = "<version>" }
```

<<<<<<< HEAD
可选的**features**: `http2`、`multipart`、`ws`, `socket_io`。
=======
可选的**features**: 
* `http2`: http2
* `multipart`: 文件上传
* `ws`: websocket
* `openapi`: openapi文档
* `openapi-redoc`: redoc文档界面
* `openapi-scalar`: scalar文档界面
* `openapi-swagger`: swagger文档界面
>>>>>>> 37e1372a

## 配置项

```toml
[web]
binding = "172.20.10.4"  # 要绑定的网卡IP地址，默认0.0.0.0
port = 8000              # 要绑定的端口号，默认8080
connect_info = false     # 是否使用客户端连接信息，默认false
graceful = true          # 是否开启优雅停机, 默认false

# web中间件配置
[web.middlewares]
compression = { enable = true }  # 开启压缩中间件
catch_panic = { enable = true }  # 捕获handler产生的panic
logger = { enable = true, level = "info" }            # 开启日志中间件
limit_payload = { enable = true, body_limit = "5MB" } # 限制请求体大小
timeout_request = { enable = true, timeout = 60000 }  # 请求超时时间60s

# 跨域配置
cors = { enable = true, allow_origins = [
    "*.github.io",
], allow_headers = [
    "Authentication",
], allow_methods = [
    "GET",
    "POST",
], max_age = 60 }

# 静态资源配置
static = { enable = true, uri = "/static", path = "static", precompressed = true, fallback = "index.html" }
```

> **NOTE**: 通过上面的middleware配置可以集成tower生态中提供的中间件。当然如果你对tower生态非常熟悉，也可以不启用这些middleware，通过编写代码自行配置。下面是相关的文档链接：
> * [tower](https://docs.rs/tower/latest/tower/)
> * [tower-http](https://docs.rs/tower-http/latest/tower_http/)

## API接口

App实现了[WebConfigurator](https://docs.rs/spring-web/latest/spring_web/trait.WebConfigurator.html)特征，可以通过该特征指定路由配置：

```no_run, rust, linenos, hl_lines=6 10-18
#[tokio::main]
async fn main() {
    App::new()
        .add_plugin(SqlxPlugin)
        .add_plugin(WebPlugin)
        .add_router(router())
        .run()
        .await
}

fn router() -> Router {
    Router::new().typed_route(hello_word)
}

#[get("/")]
async fn hello_word() -> impl IntoResponse {
    "hello word"
}
```

你也可以使用`auto_config`宏来实现自动配置，这个过程宏会自动将被过程宏标记的路由注册进app中：

```diff
+#[auto_config(WebConfigurator)]
 #[tokio::main]
 async fn main() {
     App::new()
         .add_plugin(SqlxPlugin)
         .add_plugin(WebPlugin)
-        .add_router(router())
         .run()
         .await
}
```

## 属性宏

上面例子中的[`get`](https://docs.rs/spring-macros/latest/spring_macros/attr.get.html)是一个属性宏，`spring-web`提供了八个标准HTTP METHOD的过程宏：`get`、`post`、`patch`、`put`、`delete`、`head`、`trace`、`options`。另外还提供了`get_api`、`post_api`等八个用于生成openapi文档的宏。

也可以使用[`route`](https://docs.rs/spring-macros/latest/spring_macros/attr.route.html)或[`api_route`](https://docs.rs/spring-macros/latest/spring_macros/attr.api_route.html)宏同时绑定多个method：

```rust
use spring_web::route;
use spring_web::axum::response::IntoResponse;

#[route("/test", method = "GET", method = "HEAD")]
async fn example() -> impl IntoResponse {
    "hello world"
}
```

除此之外，spring还支持一个handler绑定多个路由，这需要用到[`routes`](https://docs.rs/spring-macros/latest/spring_macros/attr.routes.html)属性宏：

```rust
use spring_web::{routes, get, delete};
use spring_web::axum::response::IntoResponse;

#[routes]
#[get("/test")]
#[get("/test2")]
#[delete("/test")]
async fn example() -> impl IntoResponse {
    "hello world"
}
```

## 提取插件注册的Component

上面的例子中`SqlxPlugin`插件为我们自动注册了一个Sqlx连接池组件，我们可以使用`Component`从State中提取这个连接池，[`Component`](https://docs.rs/spring-web/latest/spring_web/extractor/struct.Component.html)是一个axum的[extractor](https://docs.rs/axum/latest/axum/extract/index.html)。

```rust
#[get("/version")]
async fn mysql_version(Component(pool): Component<ConnectPool>) -> Result<String> {
    let version = sqlx::query("select version() as version")
        .fetch_one(&pool)
        .await
        .context("sqlx query failed")?
        .get("version");
    Ok(version)
}
```

axum也提供了其他的[extractor](https://docs.rs/axum/latest/axum/extract/index.html)，这些都被reexport到了[`spring_web::extractor`](https://docs.rs/spring-web/latest/spring_web/extractor/index.html)下。

## 读取配置

你可以用[`Config`](https://docs.rs/spring-web/latest/spring_web/extractor/struct.Config.html)抽取toml中的配置。

```rust
#[derive(Debug, Configurable, Deserialize)]
#[config_prefix = "custom"]
struct CustomConfig {
    a: u32,
    b: bool,
}

#[get("/config")]
async fn use_toml_config(Config(conf): Config<CustomConfig>) -> impl IntoResponse {
    format!("a={}, b={}", conf.a, conf.b)
}
```

在你的配置文件中添加相应配置：

```toml
[custom]
a = 1
b = true
```

完整代码参考[`web-example`](https://github.com/spring-rs/spring-rs/tree/master/examples/web-example)

## 在Middleware中使用Component抽取注册的组件

你也可以在[middleware中使用Extractor](https://docs.rs/axum/latest/axum/middleware/fn.from_fn.html)，注意需要遵循axum的规则。

```rust
use spring_web::{middlewares, axum::middleware};

/// 你可以通过middlewares宏来使用上面定义的middleware
#[middlewares(
    middleware::from_fn(problem_middleware),
)]
mod routes {
    use spring_web::{axum::{response::Response, middleware::Next, response::IntoResponse}, extractor::{Request, Component}};
    use spring_sqlx::ConnectPool;
    use spring_web::{middlewares, get, axum::middleware};
    use std::time::Duration;

    async fn problem_middleware(Component(db): Component<ConnectPool>, request: Request, next: Next) -> Response {
        // do something
        let response = next.run(request).await;

        response
    }

    #[get("/")]
    async fn hello_world() -> impl IntoResponse {
        "hello world"
    }

}
```


完整代码参考[`web-middleware-example`](https://github.com/spring-rs/spring-rs/tree/master/examples/web-middleware-example)

spring-web是围绕axum的一层薄薄的封装, 提供了一些宏以简化开发. [axum官方的examples](https://github.com/tokio-rs/axum/tree/main/examples)大多只要稍作修改即可运行在spring-web中。


# SocketIO 支持

你可以启用 `spring-web` 的 `socket_io` 功能，以使用与 [socketioxide](https://github.com/Totodore/socketioxide) 的集成。

SocketIO 是 WebSocket 的一种实现，提供更多的定义功能：

* 命名事件（例如 `chat message`、`user joined` 等），而不仅仅是普通消息
* 连接丢失时自动重连
* 心跳机制，用于检测失效连接
* 房间 / 命名空间，用于对客户端进行分组
* 如果 WebSocket 不可用，可回退到其他传输方式

你可以参考 [socketio-example](https://github.com/spring-rs/spring-rs/tree/master/examples/web-socketio-example) 来查看在 spring-web 中使用 SocketIO 的示例。

我们可以在 SocketIO 处理器中共享插件注册的组件，就像在普通 HTTP 处理器中一样，例如使用由 `SqlxPlugin` 插件注册的 Sqlx 连接池组件。<|MERGE_RESOLUTION|>--- conflicted
+++ resolved
@@ -9,18 +9,15 @@
 spring-web = { version = "<version>" }
 ```
 
-<<<<<<< HEAD
-可选的**features**: `http2`、`multipart`、`ws`, `socket_io`。
-=======
 可选的**features**: 
 * `http2`: http2
 * `multipart`: 文件上传
 * `ws`: websocket
+* `socket_io`：SocketIO 支持
 * `openapi`: openapi文档
 * `openapi-redoc`: redoc文档界面
 * `openapi-scalar`: scalar文档界面
 * `openapi-swagger`: swagger文档界面
->>>>>>> 37e1372a
 
 ## 配置项
 
