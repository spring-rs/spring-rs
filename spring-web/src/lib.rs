--- conflicted
+++ resolved
@@ -37,8 +37,7 @@
 pub use spring_macros::routes;
 pub use spring_macros::trace;
 
-<<<<<<< HEAD
-/// SocketIO macros re-exports
+/// SocketIO macros
 #[cfg(feature = "socket_io")]
 pub use spring_macros::on_connection;
 #[cfg(feature = "socket_io")]
@@ -47,7 +46,8 @@
 pub use spring_macros::on_fallback;
 #[cfg(feature = "socket_io")]
 pub use spring_macros::subscribe_message;
-=======
+
+/// OpenAPI macros
 #[cfg(feature = "openapi")]
 pub use spring_macros::api_route;
 #[cfg(feature = "openapi")]
@@ -68,7 +68,6 @@
 pub use spring_macros::put_api;
 #[cfg(feature = "openapi")]
 pub use spring_macros::trace_api;
->>>>>>> 04bdf5e7
 
 /// axum::routing::MethodFilter re-export
 pub use axum::routing::MethodFilter;
@@ -106,14 +105,11 @@
 };
 use std::{net::SocketAddr, ops::Deref, sync::Arc};
 
-<<<<<<< HEAD
 #[cfg(feature = "socket_io")]
 use config::SocketIOConfig;
 
-=======
 #[cfg(feature = "openapi")]
 use crate::config::OpenApiConfig;
->>>>>>> 04bdf5e7
 
 /// Routers collection
 #[cfg(feature = "openapi")]
