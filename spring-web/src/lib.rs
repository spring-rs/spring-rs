//! [![spring-rs](https://img.shields.io/github/stars/spring-rs/spring-rs)](https://spring-rs.github.io/docs/plugins/spring-web)
#![doc = include_str!("../README.md")]
#![doc(html_favicon_url = "https://spring-rs.github.io/favicon.ico")]
#![doc(html_logo_url = "https://spring-rs.github.io/logo.svg")]

/// spring-web config
pub mod config;
/// spring-web defined error
pub mod error;
/// axum extract
pub mod extractor;
/// axum route handler
pub mod handler;
pub mod middleware;
#[cfg(feature = "openapi")]
pub mod openapi;

#[cfg(feature = "socket_io")]
pub use { socketioxide, rmpv };

pub use axum;
pub use spring::async_trait;
use spring::signal;
/////////////////web-macros/////////////////////
/// To use these Procedural Macros, you need to add `spring-web` dependency
pub use spring_macros::middlewares;
pub use spring_macros::nest;

// route macros
pub use spring_macros::delete;
pub use spring_macros::get;
pub use spring_macros::head;
pub use spring_macros::options;
pub use spring_macros::patch;
pub use spring_macros::post;
pub use spring_macros::put;
pub use spring_macros::route;
pub use spring_macros::routes;
pub use spring_macros::trace;

/// SocketIO macros
#[cfg(feature = "socket_io")]
pub use spring_macros::on_connection;
#[cfg(feature = "socket_io")]
pub use spring_macros::on_disconnect;
#[cfg(feature = "socket_io")]
pub use spring_macros::on_fallback;
#[cfg(feature = "socket_io")]
pub use spring_macros::subscribe_message;

/// OpenAPI macros
#[cfg(feature = "openapi")]
pub use spring_macros::api_route;
#[cfg(feature = "openapi")]
pub use spring_macros::api_routes;
#[cfg(feature = "openapi")]
pub use spring_macros::delete_api;
#[cfg(feature = "openapi")]
pub use spring_macros::get_api;
#[cfg(feature = "openapi")]
pub use spring_macros::head_api;
#[cfg(feature = "openapi")]
pub use spring_macros::options_api;
#[cfg(feature = "openapi")]
pub use spring_macros::patch_api;
#[cfg(feature = "openapi")]
pub use spring_macros::post_api;
#[cfg(feature = "openapi")]
pub use spring_macros::put_api;
#[cfg(feature = "openapi")]
pub use spring_macros::trace_api;

/// axum::routing::MethodFilter re-export
pub use axum::routing::MethodFilter;

/// Router with AppState
#[cfg(not(feature = "openapi"))]
pub type Router = axum::Router;
/// MethodRouter with AppState
pub use axum::routing::MethodRouter;

#[cfg(feature = "openapi")]
pub use aide;
#[cfg(feature = "openapi")]
pub use aide::openapi::OpenApi;
#[cfg(feature = "openapi")]
pub type Router = aide::axum::ApiRouter;
#[cfg(feature = "openapi")]
pub use aide::axum::routing::ApiMethodRouter;

#[cfg(feature = "openapi")]
use aide::transform::TransformOpenApi;

use anyhow::Context;
use axum::Extension;
use config::ServerConfig;
use config::WebConfig;
use spring::plugin::component::ComponentRef;
use spring::plugin::ComponentRegistry;
use spring::plugin::MutableComponentRegistry;
use spring::{
    app::{App, AppBuilder},
    config::ConfigRegistry,
    error::Result,
    plugin::Plugin,
};
use std::{net::SocketAddr, ops::Deref, sync::Arc};

#[cfg(feature = "socket_io")]
use config::SocketIOConfig;

#[cfg(feature = "openapi")]
use crate::config::OpenApiConfig;

/// Routers collection
#[cfg(feature = "openapi")]
pub type Routers = Vec<aide::axum::ApiRouter>;
#[cfg(not(feature = "openapi"))]
pub type Routers = Vec<axum::Router>;

/// OpenAPI
#[cfg(feature = "openapi")]
type OpenApiTransformer = fn(TransformOpenApi) -> TransformOpenApi;

/// Web Configurator
pub trait WebConfigurator {
    /// add route to app registry
    fn add_router(&mut self, router: Router) -> &mut Self;

    /// Initialize OpenAPI Documents
    #[cfg(feature = "openapi")]
    fn openapi(&mut self, openapi: OpenApi) -> &mut Self;

    /// Defining OpenAPI Documents
    #[cfg(feature = "openapi")]
    fn api_docs(&mut self, api_docs: OpenApiTransformer) -> &mut Self;
}

impl WebConfigurator for AppBuilder {
    fn add_router(&mut self, router: Router) -> &mut Self {
        if let Some(routers) = self.get_component_ref::<Routers>() {
            unsafe {
                let raw_ptr = ComponentRef::into_raw(routers);
                let routers = &mut *(raw_ptr as *mut Routers);
                routers.push(router);
            }
            self
        } else {
            self.add_component(vec![router])
        }
    }

    /// Initialize OpenAPI Documents
    #[cfg(feature = "openapi")]
    fn openapi(&mut self, openapi: OpenApi) -> &mut Self {
        self.add_component(openapi)
    }

    #[cfg(feature = "openapi")]
    fn api_docs(&mut self, api_docs: OpenApiTransformer) -> &mut Self {
        self.add_component(api_docs)
    }
}

/// State of App
#[derive(Clone)]
pub struct AppState {
    /// App Registry Ref
    pub app: Arc<App>,
}

/// Web Plugin Definition
pub struct WebPlugin;

#[async_trait]
impl Plugin for WebPlugin {
    async fn build(&self, app: &mut AppBuilder) {
        let config = app
            .get_config::<WebConfig>()
            .expect("web plugin config load failed");

        #[cfg(feature = "socket_io")]
        let socketio_config = app.get_config::<SocketIOConfig>().ok();

        // 1. collect router
        let routers = app.get_component_ref::<Routers>();
        let mut router: Router = match routers {
            Some(rs) => {
                let mut router = Router::new();
                for r in rs.deref().iter() {
                    router = router.merge(r.to_owned());
                }
                router
            }
            None => Router::new(),
        };
        if let Some(middlewares) = config.middlewares {
            router = crate::middleware::apply_middleware(router, middlewares);
        }

        #[cfg(feature = "socket_io")]
        if let Some(socketio_config) = socketio_config {
            use spring::tracing::info;
            
            info!("Configuring SocketIO with namespace: {}", socketio_config.default_namespace);
            
            let (layer, io) = socketioxide::SocketIo::builder()
                .build_layer();
            
            let ns_path = socketio_config.default_namespace.clone();
            let ns_path_for_closure = ns_path.clone();
            io.ns(ns_path, move |socket: socketioxide::extract::SocketRef| {
                use spring::tracing::info;
                
                info!(socket_id = ?socket.id, "New socket connected to namespace: {}", ns_path_for_closure);
                
                crate::handler::auto_socketio_setup(&socket);
            });
            
            router = router.layer(layer);
            app.add_component(io);
        }

        app.add_component(router);

        let server_conf = config.server;
        #[cfg(feature = "openapi")]
        {
            let openapi_conf = config.openapi;
            app.add_component(openapi_conf.clone());
        }

<<<<<<< HEAD
        app.add_scheduler(move |app: Arc<App>| {
            Box::new(Self::schedule(app, server_conf))
        });
=======
        app.add_scheduler(move |app: Arc<App>| Box::new(Self::schedule(app, server_conf)));
>>>>>>> 37e1372a
    }
}

impl WebPlugin {
<<<<<<< HEAD
    async fn schedule(
        app: Arc<App>,
        config: ServerConfig,
    ) -> Result<String> {
=======
    async fn schedule(app: Arc<App>, config: ServerConfig) -> Result<String> {
>>>>>>> 37e1372a
        let router = app.get_expect_component::<Router>();

        // 2. bind tcp listener
        let addr = SocketAddr::from((config.binding, config.port));
        let listener = tokio::net::TcpListener::bind(addr)
            .await
            .with_context(|| format!("bind tcp listener failed:{addr}"))?;
        tracing::info!("bind tcp listener: {addr}");

        // 3. openapi
        #[cfg(feature = "openapi")]
        let router = {
            let openapi_conf = app.get_expect_component::<OpenApiConfig>();
            finish_openapi(&app, router, openapi_conf)
        };

        // 4. axum server
        let router = router.layer(Extension(AppState { app }));

        tracing::info!("axum server started");
        if config.connect_info {
            // with client connect info
            let service = router.into_make_service_with_connect_info::<SocketAddr>();
            let server = axum::serve(listener, service);
            if config.graceful {
                server
                    .with_graceful_shutdown(signal::shutdown_signal())
                    .await
            } else {
                server.await
            }
        } else {
            let service = router.into_make_service();
            let server = axum::serve(listener, service);
            if config.graceful {
                server
                    .with_graceful_shutdown(signal::shutdown_signal())
                    .await
            } else {
                server.await
            }
        }
        .context("start axum server failed")?;

        Ok("axum schedule finished".to_string())
    }
}

#[cfg(feature = "openapi")]
pub fn enable_openapi() {
    aide::generate::on_error(|error| {
        tracing::error!("{error}");
    });
    aide::generate::extract_schemas(false);
}

#[cfg(feature = "openapi")]
fn finish_openapi(
    app: &App,
    router: aide::axum::ApiRouter,
    openapi_conf: OpenApiConfig,
) -> axum::Router {
    let router = router.nest_api_service(&openapi_conf.doc_prefix, docs_routes(&openapi_conf));

    let mut api = app.get_component::<OpenApi>().unwrap_or_else(|| OpenApi {
        info: openapi_conf.info,
        ..Default::default()
    });

    let router = if let Some(api_docs) = app.get_component::<OpenApiTransformer>() {
        router.finish_api_with(&mut api, api_docs)
    } else {
        router.finish_api(&mut api)
    };

    router.layer(Extension(Arc::new(api)))
}

#[cfg(feature = "openapi")]
pub fn docs_routes(OpenApiConfig { doc_prefix, info }: &OpenApiConfig) -> aide::axum::ApiRouter {
    let router = aide::axum::ApiRouter::new();
    let _openapi_path = &format!("{doc_prefix}/openapi.json");
    let _doc_title = &info.title;

    #[cfg(feature = "openapi-scalar")]
    let router = router.route(
        "/scalar",
        aide::scalar::Scalar::new(_openapi_path)
            .with_title(_doc_title)
            .axum_route(),
    );
    #[cfg(feature = "openapi-redoc")]
    let router = router.route(
        "/redoc",
        aide::redoc::Redoc::new(_openapi_path)
            .with_title(_doc_title)
            .axum_route(),
    );
    #[cfg(feature = "openapi-swagger")]
    let router = router.route(
        "/swagger",
        aide::swagger::Swagger::new(_openapi_path)
            .with_title(_doc_title)
            .axum_route(),
    );

    router.route("/openapi.json", axum::routing::get(serve_docs))
}

#[cfg(feature = "openapi")]
async fn serve_docs(Extension(api): Extension<Arc<OpenApi>>) -> impl aide::axum::IntoApiResponse {
    axum::response::IntoResponse::into_response(axum::Json(api.as_ref()))
}

#[cfg(feature = "openapi")]
pub fn default_transform<'a>(
    path_item: aide::transform::TransformPathItem<'a>,
) -> aide::transform::TransformPathItem<'a> {
    path_item
}<|MERGE_RESOLUTION|>--- conflicted
+++ resolved
@@ -230,25 +230,12 @@
             app.add_component(openapi_conf.clone());
         }
 
-<<<<<<< HEAD
-        app.add_scheduler(move |app: Arc<App>| {
-            Box::new(Self::schedule(app, server_conf))
-        });
-=======
         app.add_scheduler(move |app: Arc<App>| Box::new(Self::schedule(app, server_conf)));
->>>>>>> 37e1372a
     }
 }
 
 impl WebPlugin {
-<<<<<<< HEAD
-    async fn schedule(
-        app: Arc<App>,
-        config: ServerConfig,
-    ) -> Result<String> {
-=======
     async fn schedule(app: Arc<App>, config: ServerConfig) -> Result<String> {
->>>>>>> 37e1372a
         let router = app.get_expect_component::<Router>();
 
         // 2. bind tcp listener
